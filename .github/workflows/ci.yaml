# Copyright 2022 Canonical Ltd.
# See LICENSE file for licensing details.
name: Tests

concurrency:
  group: ${{ github.workflow }}-${{ github.ref }}
  cancel-in-progress: true

on:
  pull_request:
  schedule:
    - cron: '53 0 * * *'  # Daily at 00:53 UTC
  # Triggered on push to branch "main" by .github/workflows/release.yaml
  workflow_call:
    outputs:
      artifact-prefix:
        description: build_charm.yaml `artifact-prefix` output
        value: ${{ jobs.build.outputs.artifact-prefix }}

jobs:
  lint:
    name: Lint
    uses: canonical/data-platform-workflows/.github/workflows/lint.yaml@v29.0.5

  # unit-test:
  #   name: Unit test charm
  #   runs-on: ubuntu-latest
  #   timeout-minutes: 10
  #   steps:
  #     - name: Checkout
  #       uses: actions/checkout@v4
  #     - name: Install tox & poetry
  #       run: |
  #         pipx install tox
  #         pipx install poetry
  #     - name: Run tests
  #       run: tox run -e unit


  lib-check:
    name: Check libraries
    runs-on: ubuntu-latest
    timeout-minutes: 5
    steps:
      - name: Checkout
        uses: actions/checkout@v4
        with:
          fetch-depth: 0
      - name: Check libs
        uses: canonical/charming-actions/check-libraries@2.7.0
        with:
          credentials: ${{ secrets.CHARMHUB_TOKEN }}
          github-token: ${{ secrets.GITHUB_TOKEN }}
          use-labels: false
          fail-build: ${{ github.event_name == 'pull_request' }}

  build:
    name: Build charm
<<<<<<< HEAD
    uses: canonical/data-platform-workflows/.github/workflows/build_charm.yaml@v29.0.4
=======
    uses: canonical/data-platform-workflows/.github/workflows/build_charm.yaml@v29.0.5
    with:
      cache: false  # TODO: will remove after cache is reenabled
>>>>>>> 9ee52ec4

  integration-test:
    name: Integration test charm
    needs:
      - lint
#      - unit-test
      - build
    uses: canonical/data-platform-workflows/.github/workflows/integration_test_charm.yaml@v29.0.5
    with:
      artifact-prefix: ${{ needs.build.outputs.artifact-prefix }}
      cloud: lxd
      juju-snap-channel: 3.6/stable<|MERGE_RESOLUTION|>--- conflicted
+++ resolved
@@ -56,13 +56,7 @@
 
   build:
     name: Build charm
-<<<<<<< HEAD
-    uses: canonical/data-platform-workflows/.github/workflows/build_charm.yaml@v29.0.4
-=======
     uses: canonical/data-platform-workflows/.github/workflows/build_charm.yaml@v29.0.5
-    with:
-      cache: false  # TODO: will remove after cache is reenabled
->>>>>>> 9ee52ec4
 
   integration-test:
     name: Integration test charm
