--- conflicted
+++ resolved
@@ -18,24 +18,6 @@
     name: Lint
     uses: canonical/data-platform-workflows/.github/workflows/lint.yaml@v22.0.0
 
-<<<<<<< HEAD
-=======
-  # unit-test:
-  #   name: Unit test charm
-  #   runs-on: ubuntu-latest
-  #   timeout-minutes: 10
-  #   steps:
-  #     - name: Checkout
-  #       uses: actions/checkout@v4
-  #     - name: Install tox & poetry
-  #       run: |
-  #         pipx install tox
-  #         pipx install poetry
-  #     - name: Run tests
-  #       run: tox run -e unit
-
-
->>>>>>> 2874a0d7
   lib-check:
     name: Check libraries
     runs-on: ubuntu-latest
