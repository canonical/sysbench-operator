--- conflicted
+++ resolved
@@ -27,60 +27,6 @@
 
 logger = logging.getLogger(__name__)
 
-<<<<<<< HEAD
-METADATA = yaml.safe_load(Path("./metadata.yaml").read_text())
-APP_NAME = METADATA["name"]
-MYSQL_APP_NAME = "mysql"
-PGSQL_APP_NAME = "postgresql"
-DURATION = 10
-
-
-DB_CHARM = {
-    "mysql": {
-        "charm": "mysql",
-        "channel": "8.0/edge",
-        "config": {"profile": "testing"},
-        "app_name": MYSQL_APP_NAME,
-    },
-    "postgresql": {
-        "charm": "postgresql",
-        "channel": "14/edge",
-        "config": {"profile": "testing"},
-        "app_name": PGSQL_APP_NAME,
-    },
-}
-
-
-DB_ROUTER = {
-    "mysql": {
-        "charm": "mysql-router",
-        "channel": "dpe/edge",
-        "config": {},
-        "app_name": "mysql-router",
-    },
-    "postgresql": {
-        "charm": "pgbouncer",
-        "channel": "1/edge",
-        "config": {},
-        "app_name": "pgbouncer",
-    },
-}
-
-
-DEPLOY_ALL_GROUP_MARKS = [
-    (
-        pytest.param(
-            app,
-            router,
-            id=f"{app}_router-{router}",
-            marks=pytest.mark.group(f"{app}_router-{router}"),
-        )
-    )
-    for app in ["mysql", "postgresql"]
-    for router in [True, False]
-]
-=======
->>>>>>> 8644f661
 
 model_db = None
 
@@ -267,12 +213,7 @@
         await ops_test.model.wait_for_idle(
             apps=apps,
             status="active",
-<<<<<<< HEAD
-            raise_on_blocked=True,
-            timeout=20 * 60,
-=======
             timeout=30 * 60,
->>>>>>> 8644f661
         )
 
     # set the model to the global model_db
